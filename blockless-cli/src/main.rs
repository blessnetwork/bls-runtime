--- conflicted
+++ resolved
@@ -9,11 +9,9 @@
     env, 
     io::{self, Read}, 
     fs::File, 
-<<<<<<< HEAD
-    path::PathBuf, time::Duration, sync::atomic::{AtomicBool, Ordering}
-=======
-    path::PathBuf, process::ExitCode
->>>>>>> 566bc8f4
+    path::PathBuf, 
+    time::Duration, 
+    process::ExitCode
 };
 use env_logger::Target;
 use tokio::runtime::Builder;
@@ -159,17 +157,14 @@
         .enable_time()
         .build()
         .unwrap();
-<<<<<<< HEAD
-    rt.block_on(async {
+        
+    let code = rt.block_on(async {
         if let Some(time) = run_time {
             tokio::spawn(async move {
                 tokio::time::sleep(Duration::from_millis(time)).await;
                 std::process::exit(15);
             });
         }
-=======
-    let code = rt.block_on(async {
->>>>>>> 566bc8f4
         info!("The wasm app start.");
         std::panic::set_hook(Box::new(|panic_info| {
             error!("{}", panic_info.to_string());
